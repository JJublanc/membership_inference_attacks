{
 "cells": [
  {
   "cell_type": "markdown",
   "metadata": {},
   "source": [
    "# Membership inference attack with images\n",
    "## Target a CNN\n",
    "Authors : Johan Jublanc\n",
    "\n",
    "We use this article to simulate a membership inference attack : https://arxiv.org/pdf/1807.09173.pdf\n",
    "\n",
    "Usefull reference : https://medium.com/disaitek/demystifying-the-membership-inference-attack-e33e510a0c39"
   ]
  },
  {
   "cell_type": "markdown",
   "metadata": {},
   "source": [
    "### Imports"
   ]
  },
  {
   "cell_type": "code",
   "execution_count": null,
   "metadata": {},
   "outputs": [],
   "source": [
    "import numpy as np\n",
    "import pandas as pd\n",
    "from sklearn import datasets\n",
    "\n",
    "from os import listdir\n",
    "from os.path import isfile, join\n",
    "\n",
    "import urllib.request\n",
    "\n",
    "import tarfile\n",
    "\n",
    "from sklearn import metrics\n",
    "import xgboost as xgb\n",
    "\n",
    "from scipy.ndimage import rotate\n",
    "\n",
    "from tensorflow.keras.models import Sequential\n",
    "from tensorflow.keras.layers import Conv2D, MaxPooling2D, Dense, Flatten, Dropout\n",
    "from tensorflow.keras.optimizers import SGD\n",
    "\n",
    "import matplotlib.pyplot as plt\n",
    "\n",
    "from dp_optimizer_fn import make_gaussian_optimizer_class\n",
    "import tensorflow as tf\n",
    "\n",
    "import tensorflow as tf\n",
    "import IPython.display as display\n",
    "from PIL import Image\n",
    "import numpy as np\n",
    "import matplotlib.pyplot as plt\n",
    "import os\n",
    "import glob\n",
    "import pathlib"
   ]
  },
  {
   "cell_type": "code",
   "execution_count": null,
   "metadata": {},
   "outputs": [],
   "source": [
    "AUTOTUNE = tf.data.experimental.AUTOTUNE"
   ]
  },
  {
   "cell_type": "code",
   "execution_count": null,
   "metadata": {},
   "outputs": [],
   "source": [
    "# tf.__version__ == 2.x\n",
    "tf.__version__"
   ]
  },
  {
   "cell_type": "markdown",
   "metadata": {},
   "source": [
    "## Get the data from cifar10"
   ]
  },
  {
   "cell_type": "markdown",
   "metadata": {},
   "source": [
    "We use the CIFAR10 data which is a dataset of color images of size 32x32. For more information let's go here :\n",
    "- https://www.cs.toronto.edu/~kriz/cifar.html\n",
    "\n",
    "CIFAR10 data are splited in batches. For this example the first batche is used to build up a classifier and the second one will be used to build up the attack."
   ]
  },
  {
   "cell_type": "code",
   "execution_count": null,
   "metadata": {},
   "outputs": [],
   "source": [
    "def unpickle(file):\n",
    "    import pickle\n",
    "    with open(file, 'rb') as fo:\n",
    "        dict = pickle.load(fo, encoding='bytes')\n",
    "    return dict"
   ]
  },
  {
   "cell_type": "code",
   "execution_count": null,
   "metadata": {},
   "outputs": [],
   "source": [
    "def get_data():\n",
    "    url = 'https://www.cs.toronto.edu/~kriz/cifar-10-python.tar.gz'\n",
    "    data_dir = tf.keras.utils.get_file(origin=url, fname='cifar10', untar=True)\n",
    "\n",
    "    root_keras_data_path = \"/\".join(data_dir.split(\"/\")[:5])\n",
    "    cifar_data_path = os.path.join(root_keras_data_path, \"cifar-10-batches-py\")\n",
    "\n",
    "    data_batches_names = []\n",
    "    for item in os.listdir(cifar_data_path):\n",
    "        if item.startswith(\"data_batch\"):\n",
    "            data_batches_names.append(item)\n",
    "    \n",
    "    print(\"Files used to build the data list : \")\n",
    "    \n",
    "    data = []\n",
    "    for data_batches_name in data_batches_names:\n",
    "        data.append(unpickle(os.path.join(cifar_data_path, data_batches_name)))\n",
    "        print(data_batches_name)\n",
    "    \n",
    "    return data"
   ]
  },
  {
   "cell_type": "code",
   "execution_count": null,
   "metadata": {
    "scrolled": true
   },
   "outputs": [],
   "source": [
    "data = get_data()"
   ]
  },
  {
   "cell_type": "markdown",
   "metadata": {},
   "source": [
    "__Split data__"
   ]
  },
  {
   "cell_type": "markdown",
   "metadata": {},
   "source": [
    "We firstly build a model that is trained on the dataset $data_b$, the dataset $data_a$ is used to evaluate the attack."
   ]
  },
  {
   "cell_type": "code",
   "execution_count": null,
   "metadata": {},
   "outputs": [],
   "source": [
    "x_a = data[0][b\"data\"]\n",
    "y_a = data[0][b\"labels\"]\n",
    "\n",
    "x_b = data[1][b\"data\"]\n",
    "y_b = data[1][b\"labels\"]"
   ]
  },
  {
   "cell_type": "markdown",
   "metadata": {},
   "source": [
    "__Get a shadow dataset__"
   ]
  },
  {
   "cell_type": "markdown",
   "metadata": {},
   "source": [
    "Here the attacker knows another dataset that is similar to D. Here we use batch 2."
   ]
  },
  {
   "cell_type": "code",
   "execution_count": null,
   "metadata": {},
   "outputs": [],
   "source": [
    "x_prim_in = data[2][b\"data\"]\n",
    "y_prim_in = data[2][b\"labels\"]"
   ]
  },
  {
   "cell_type": "markdown",
   "metadata": {},
   "source": [
    "__Batch 3 is used to get intput out of scope used to train the shadow model__"
   ]
  },
  {
   "cell_type": "code",
   "execution_count": null,
   "metadata": {},
   "outputs": [],
   "source": [
    "x_prim_out = data[3][b'data']\n",
    "y_prim_out = data[3][b'labels']"
   ]
  },
  {
   "cell_type": "markdown",
   "metadata": {},
   "source": [
    "__Define training parameters__"
   ]
  },
  {
   "cell_type": "code",
   "execution_count": null,
   "metadata": {},
   "outputs": [],
   "source": [
    "BATCH_SIZE = 32\n",
    "IMG_HEIGHT = 224\n",
    "IMG_WIDTH = 224\n",
    "SHUFFLE_SIZE = 200\n",
    "NUM_EPOCHS = 1 #300"
   ]
  },
  {
   "cell_type": "code",
   "execution_count": null,
   "metadata": {},
   "outputs": [],
   "source": [
    "input_shape = (32, 32, 3)\n",
    "num_classes = 10\n",
    "len_train = 10000"
   ]
  },
  {
   "cell_type": "code",
   "execution_count": null,
   "metadata": {},
   "outputs": [],
   "source": [
    "train_target = True\n",
    "train_shadow = True"
   ]
  },
  {
   "cell_type": "code",
   "execution_count": null,
   "metadata": {},
   "outputs": [],
   "source": [
    "dropout = True\n",
    "noise_multiplier = 2"
   ]
  },
  {
   "cell_type": "code",
   "execution_count": null,
   "metadata": {},
   "outputs": [],
   "source": [
    "def get_model_name_patterns(dropout, noise_multiplier):\n",
    "    pattern_target = \"models/target\" + dropout*\"WithDropOut\" + \"DP\" + str(noise_multiplier) + \"_*.h5\"\n",
    "    pattern_shadow = \"models/shadow\" + dropout*\"WithDropOut\" + \"_*.h5\"\n",
    "    print(pattern_target)\n",
    "    print(pattern_shadow)\n",
    "    return pattern_target, pattern_shadow"
   ]
  },
  {
   "cell_type": "code",
   "execution_count": null,
   "metadata": {},
   "outputs": [],
   "source": [
    "pattern_target, pattern_shadow = get_model_name_patterns(dropout, noise_multiplier)"
   ]
  },
  {
   "cell_type": "markdown",
   "metadata": {},
   "source": [
    "## Function constituting the whole pipeline :\n",
    "* reshape images\n",
    "* create a MapDataset\n",
    "* plt example images\n",
    "* create a target\n",
    "* load and save trained models"
   ]
  },
  {
   "cell_type": "code",
   "execution_count": null,
   "metadata": {},
   "outputs": [],
   "source": [
    "def reshape_images(flat_array):\n",
    "    flat_array_normalized = tf.cast(flat_array, tf.float32) / 255.\n",
    "    img_reshaped = tf.reshape(flat_array_normalized, (3, 32, 32))\n",
    "    return tf.transpose(img_reshaped)"
   ]
  },
  {
   "cell_type": "markdown",
   "metadata": {},
   "source": [
    "We define a function to create a dataset tensorflow"
   ]
  },
  {
   "cell_type": "code",
   "execution_count": null,
   "metadata": {},
   "outputs": [],
   "source": [
    "def input_fn(flat_arrays, labels, \n",
    "             BATCH_SIZE = BATCH_SIZE, \n",
    "             SHUFFLE_SIZE = SHUFFLE_SIZE, \n",
    "             NUM_EPOCHS = NUM_EPOCHS):\n",
    "    ds_x = tf.data.Dataset.from_tensor_slices(flat_arrays)\n",
    "    ds_x = ds_x.map(reshape_images)\n",
    "    ds_y = tf.data.Dataset.from_tensor_slices(labels)\n",
    "    ds_x_y = tf.data\\\n",
    "               .Dataset\\\n",
    "               .zip((ds_x, ds_y))\\\n",
    "               .shuffle(SHUFFLE_SIZE)\\\n",
    "               .repeat()\\\n",
    "               .batch(BATCH_SIZE)\\\n",
    "               .prefetch(1)\n",
    "    return ds_x_y"
   ]
  },
  {
   "cell_type": "code",
   "execution_count": null,
   "metadata": {},
   "outputs": [],
   "source": [
    "def plt_img_labels(img_batch, label_batch):\n",
    "    plt.figure(figsize=(10,10))\n",
    "\n",
    "    for n in range(25):\n",
    "        ax = plt.subplot(5,5,n+1)\n",
    "        img = rotate(img_batch[n], -90)\n",
    "        plt.imshow(img)\n",
    "        plt.title(str(label_batch[n].numpy()))\n",
    "        plt.axis('off')"
   ]
  },
  {
   "cell_type": "markdown",
   "metadata": {},
   "source": [
    "A first model is trained on 80% of the $data_b$ and test on the 20% left\n",
    "We use this article to build a quite good model : https://machinelearningmastery.com/how-to-develop-a-cnn-from-scratch-for-cifar-10-photo-classification/"
   ]
  },
  {
   "cell_type": "code",
   "execution_count": null,
   "metadata": {},
   "outputs": [],
   "source": [
    "def create_model(input_shape, dropout=dropout, learning_rate=0.001):\n",
    "    model = Sequential()\n",
    "    model.add(Conv2D(32, (3, 3), \n",
    "                     activation='relu', \n",
    "                     kernel_initializer='he_uniform', \n",
    "                     padding='same', \n",
    "                     input_shape=input_shape))\n",
    "    model.add(Conv2D(32, (3, 3), activation='relu', \n",
    "                     kernel_initializer='he_uniform', \n",
    "                     padding='same'))\n",
    "    model.add(MaxPooling2D((2, 2)))\n",
    "    if dropout :\n",
    "        model.add(Dropout(0.2))\n",
    "        \n",
    "    model.add(Conv2D(64, (3, 3), activation='relu', \n",
    "                     kernel_initializer='he_uniform', \n",
    "                     padding='same'))\n",
    "    model.add(Conv2D(64, (3, 3), activation='relu', \n",
    "                     kernel_initializer='he_uniform', \n",
    "                     padding='same'))\n",
    "    model.add(MaxPooling2D((2, 2)))\n",
    "    if dropout :\n",
    "        model.add(Dropout(0.2))\n",
    "        \n",
    "    model.add(Conv2D(128, (3, 3), activation='relu', \n",
    "                     kernel_initializer='he_uniform', \n",
    "                     padding='same'))\n",
    "    model.add(Conv2D(128, (3, 3), activation='relu', \n",
    "                     kernel_initializer='he_uniform', \n",
    "                     padding='same'))\n",
    "    model.add(MaxPooling2D((2, 2)))\n",
    "    if dropout :\n",
    "        model.add(Dropout(0.2))\n",
    "        \n",
    "    model.add(Flatten())\n",
    "    model.add(Dense(128, activation='relu', \n",
    "                    kernel_initializer='he_uniform'))\n",
    "    if dropout :\n",
    "        model.add(Dropout(0.2))\n",
    "    model.add(Dense(10, activation='softmax'))\n",
    "    \n",
    "    return model"
   ]
  },
  {
   "cell_type": "markdown",
   "metadata": {},
   "source": [
    "__Load/Save model__"
   ]
  },
  {
   "cell_type": "code",
   "execution_count": null,
   "metadata": {},
   "outputs": [],
   "source": [
    "if \"models\" not in os.listdir():\n",
    "    os.mkdir(\"models\")"
   ]
  },
  {
   "cell_type": "code",
   "execution_count": null,
   "metadata": {},
   "outputs": [],
   "source": [
    "\n",
    "def return_model_num(pattern):\n",
    "    target_models_list = glob.glob(pattern)\n",
    "    num_list = [x.split(\"/\")[1].split(\".\")[0].split(\"_\")[1] for x in target_models_list]\n",
    "    num_list_int = [int(x) for x in num_list]\n",
    "    return np.max(num_list_int)"
   ]
  },
  {
   "cell_type": "code",
   "execution_count": null,
   "metadata": {},
   "outputs": [],
   "source": [
    "def save_new_model(pattern, model):\n",
    "    if len(glob.glob(pattern))==0:\n",
    "        model.save(pattern.split(\"_\")[0] + \"_0.h5\")\n",
    "    else:\n",
    "        num = return_model_num(pattern) + 1\n",
    "        model.save(pattern.replace(\"*\", str(num)))"
   ]
  },
  {
   "cell_type": "code",
   "execution_count": null,
   "metadata": {},
   "outputs": [],
   "source": [
    "def get_model(pattern, input_shape, noise_multiplier=0, dropout=dropout, learning_rate=0.001):\n",
    "    \n",
    "    ##################################################\n",
    "    # create or retrieve model structure and weights #\n",
    "    ##################################################\n",
    "    if len(glob.glob(pattern))==0:\n",
    "        model = create_model(input_shape, dropout=dropout, learning_rate=learning_rate)\n",
    "        print(\"\\nModel created from scratch\")\n",
    "    else:\n",
    "        num = return_model_num(pattern)\n",
    "        filepath = pattern.replace(\"*\", str(num))\n",
    "        model = tf.keras.models.load_model(filepath)\n",
<<<<<<< HEAD
    "        print(filepath)\n",
=======
    "        print(\"\\nModel retrieved from the file : {}\\n\".format(filepath))\n",
>>>>>>> 0e864b6f
    "    \n",
    "    ####################\n",
    "    # get the optimizer#\n",
    "    ####################\n",
    "    if noise_multiplier > 0 :\n",
    "        # Use differentrial privacy\n",
    "        GradientDescentOptimizer = tf.compat.v1.train.GradientDescentOptimizer\n",
    "        DPGradientDescentGaussianOptimizer = make_gaussian_optimizer_class(GradientDescentOptimizer)\n",
    "        noise_multiplier = 2\n",
    "        optimizer = DPGradientDescentGaussianOptimizer(l2_norm_clip=1,\n",
    "                                                      noise_multiplier=noise_multiplier,\n",
    "                                                      learning_rate=learning_rate)\n",
<<<<<<< HEAD
    "        print(\"activation differential privacy\")\n",
    "    else:\n",
    "        optimizer = SGD(lr=learning_rate, momentum=0.9)\n",
=======
    "        print(\"Activation differential privacy, noise multiplier = {}\\n\".format(noise_multiplier))\n",
    "    else:\n",
    "        optimizer = SGD(lr=learning_rate)\n",
>>>>>>> 0e864b6f
    "    \n",
    "    ####################\n",
    "    # compile the model#\n",
    "    ####################\n",
<<<<<<< HEAD
=======
    "    print(\"Manual compilation of the model\")\n",
    "    print(\"Optimizer : {}\".format(optimizer))\n",
    "    print(\"Learning rate : {}\".format(learning_rate))\n",
>>>>>>> 0e864b6f
    "    model.compile(loss=tf.keras.losses.SparseCategoricalCrossentropy(from_logits=True),\n",
    "                  optimizer=optimizer,\n",
    "                  metrics=['sparse_categorical_accuracy'])\n",
    "        \n",
    "    return model"
   ]
  },
  {
   "cell_type": "markdown",
   "metadata": {},
   "source": [
    "## Train target model"
   ]
  },
  {
   "cell_type": "markdown",
   "metadata": {},
   "source": [
    "__Create dataset objects__"
   ]
  },
  {
   "cell_type": "code",
   "execution_count": null,
   "metadata": {},
   "outputs": [],
   "source": [
    "ds_xy_b = input_fn(x_b, y_b)\n",
    "ds_xy_a = input_fn(x_a, y_a)"
   ]
  },
  {
   "cell_type": "markdown",
   "metadata": {},
   "source": [
    "__Plot some example__"
   ]
  },
  {
   "cell_type": "code",
   "execution_count": null,
   "metadata": {},
   "outputs": [],
   "source": [
    "len_train = len(y_b)\n",
    "img_batch, label_batch = next(iter(ds_xy_b))\n",
    "plt_img_labels(img_batch, label_batch)"
   ]
  },
  {
   "cell_type": "markdown",
   "metadata": {},
   "source": [
    "__Load pretrained or create a new model__"
   ]
  },
  {
   "cell_type": "code",
   "execution_count": null,
   "metadata": {},
   "outputs": [],
   "source": [
    "def train_and_save_model():\n",
    "    target_model = get_model(pattern_target, input_shape, noise_multiplier=noise_multiplier)\n",
    "    score = target_model.evaluate(ds_xy_a, steps=200, verbose=0)\n",
    "\n",
    "    print(\"\\n\\nPERFORMANCES BEFORE TRAINNING: \")\n",
    "    print('Test loss:', score[0])\n",
    "    print('Test accuracy:', score[1])\n",
    "    \n",
    "    if train_target:\n",
    "        history = target_model.fit(ds_xy_b,\n",
    "                    epochs=NUM_EPOCHS,\n",
    "                    steps_per_epoch=len_train//BATCH_SIZE,\n",
    "                    verbose=1,\n",
    "                    validation_data=(ds_xy_a),\n",
    "                    validation_steps=200)\n",
    "        score = target_model.evaluate(ds_xy_a, steps=200, verbose=0)\n",
    "    \n",
    "    print(\"\\n\\nPERFORMANCES AFTER TRAINNING: \")\n",
    "    print('Test loss:', score[0])\n",
    "    print('Test accuracy:', score[1])\n",
    "    \n",
    "    save_new_model(pattern_target, target_model)"
   ]
  },
  {
   "cell_type": "code",
   "execution_count": null,
   "metadata": {},
   "outputs": [],
   "source": [
    "train_and_save_target_model()"
   ]
  },
  {
   "cell_type": "markdown",
   "metadata": {},
   "source": [
    "__Retrieve the model__"
   ]
  },
  {
   "cell_type": "code",
   "execution_count": null,
   "metadata": {},
   "outputs": [],
   "source": [
    "target_model = get_model(pattern_target, input_shape, noise_multiplier=noise_multiplier)\n",
    "target_model.summary()"
   ]
  },
  {
   "cell_type": "markdown",
   "metadata": {},
   "source": [
    "## Train the shadow model"
   ]
  },
  {
   "cell_type": "code",
   "execution_count": null,
   "metadata": {},
   "outputs": [],
   "source": [
    "ds_prim_in = input_fn(x_prim_in, y_prim_in)\n",
    "ds_prim_out = input_fn(x_prim_out, y_prim_out)\n",
    "\n",
    "img_batch, label_batch = next(iter(ds_prim_in))\n",
    "plt_img_labels(img_batch, label_batch)"
   ]
  },
  {
   "cell_type": "code",
   "execution_count": null,
   "metadata": {},
   "outputs": [],
   "source": [
    "def train_and_save_shadow_model():\n",
    "    model_shadow = get_model(pattern_shadow, input_shape)\n",
    "    score = model_shadow.evaluate(ds_prim_out, steps=200, verbose=0)\n",
    "\n",
    "    print(\"\\n\\nPERFORMANCES BEFORE TRAINING: \")\n",
    "    print('Test loss:', score[0])\n",
    "    print('Test accuracy:', score[1])\n",
    "\n",
    "    if train_shadow:\n",
    "        history_shadow = model_shadow.fit(ds_prim_in,\n",
    "                                      epochs=NUM_EPOCHS,\n",
    "                                      steps_per_epoch=len_train//BATCH_SIZE,\n",
    "                                      verbose=1,\n",
    "                                      validation_data=(ds_prim_out),\n",
    "                                      validation_steps=200)\n",
    "        score = model_shadow.evaluate(ds_prim_out, steps=200, verbose=0)\n",
    "        print(\"\\n\\nPERFORMANCES AFTER TRAINING: \")\n",
    "        print('Test loss:', score[0])\n",
    "        print('Test accuracy:', score[1])\n",
    "        \n",
    "        save_new_model(pattern_shadow, model_shadow)"
   ]
  },
  {
   "cell_type": "code",
   "execution_count": null,
   "metadata": {},
   "outputs": [],
   "source": [
    "train_and_save_shadow_model()"
   ]
  },
  {
   "cell_type": "code",
   "execution_count": null,
   "metadata": {},
   "outputs": [],
   "source": [
    "model_shadow = get_model(pattern_shadow, input_shape)\n",
    "model_shadow.summary()\n",
    "score = model_shadow.evaluate(ds_prim_out, steps=200, verbose=0)\n",
    "\n",
    "print(\"\\n\\nPERFORMANCES BEFORE TRAINING: \")\n",
    "print('Test loss:', score[0])\n",
    "print('Test accuracy:', score[1])"
   ]
  },
  {
   "cell_type": "markdown",
   "metadata": {},
   "source": [
    "## Build up the attack"
   ]
  },
  {
   "cell_type": "markdown",
   "metadata": {},
   "source": [
    "__Build a dataset $D^*$ to train the attack__"
   ]
  },
  {
   "cell_type": "markdown",
   "metadata": {},
   "source": [
    "Now that we have trained our model on the \"in\" part of the data, we can make a prediction on both dataset's parts (\"in\" and \"out\") a labelise the results. The new dataset is named $D*$"
   ]
  },
  {
   "cell_type": "code",
   "execution_count": null,
   "metadata": {},
   "outputs": [],
   "source": [
    "def input_fn_pred(x):\n",
    "    ds_x = tf.data.Dataset.from_tensor_slices(x)\\\n",
    "                                  .map(reshape_images)\\\n",
    "                                  .batch(x.shape[0])\n",
    "    return ds_x"
   ]
  },
  {
   "cell_type": "code",
   "execution_count": null,
   "metadata": {},
   "outputs": [],
   "source": [
    "ds_x_prim_in = input_fn_pred(x_prim_in)\n",
    "ds_x_prim_out = input_fn_pred(x_prim_out)"
   ]
  },
  {
   "cell_type": "code",
   "execution_count": null,
   "metadata": {},
   "outputs": [],
   "source": [
    "x_star_in = model_shadow.predict(ds_x_prim_in)\n",
    "y_star_in = [1 for i in range(len(x_star_in))]\n",
    "\n",
    "x_star_out = model_shadow.predict(ds_x_prim_out)\n",
    "y_star_out = [0 for i in range(len(x_star_out))]"
   ]
  },
  {
   "cell_type": "code",
   "execution_count": null,
   "metadata": {},
   "outputs": [],
   "source": [
    "x_star = np.concatenate([x_star_in, x_star_out], axis=0)\n",
    "y_star = np.concatenate([y_star_in, y_star_out], axis=0)"
   ]
  },
  {
   "cell_type": "code",
   "execution_count": null,
   "metadata": {},
   "outputs": [],
   "source": [
    "from sklearn.model_selection import train_test_split\n",
    "x_star_train, \\\n",
    "x_star_test, \\\n",
    "y_star_train, \\\n",
    "y_star_test = train_test_split(x_star, y_star, test_size =.2)"
   ]
  },
  {
   "cell_type": "markdown",
   "metadata": {},
   "source": [
    "__Create XGBOOST attack model__"
   ]
  },
  {
   "cell_type": "markdown",
   "metadata": {},
   "source": [
    "ref : https://www.datacamp.com/community/tutorials/xgboost-in-python#apply"
   ]
  },
  {
   "cell_type": "code",
   "execution_count": null,
   "metadata": {},
   "outputs": [],
   "source": [
    "clf_attack  = xgb.XGBClassifier(objective ='reg:squarederror',\n",
    "                                colsample_bytree = 0.8,\n",
    "                                learning_rate = 0.01,\n",
    "                                max_depth = 5,\n",
    "                                alpha = 10,\n",
    "                                n_estimators = 20)\n",
    "\n",
    "clf_attack.fit(x_star_train, y_star_train)\n",
    "print(\"Accuracy:\", metrics.accuracy_score(y_star_test, clf_attack.predict(x_star_test)))"
   ]
  },
  {
   "cell_type": "code",
   "execution_count": null,
   "metadata": {
    "scrolled": true
   },
   "outputs": [],
   "source": [
    "clf_attack  = xgb.XGBClassifier(objective ='reg:squarederror',\n",
    "                                colsample_bytree = 0.3,\n",
    "                                learning_rate = 0.1,\n",
    "                                max_depth = 5,\n",
    "                                alpha = 10,\n",
    "                                n_estimators = 10)\n",
    "clf_attack.fit(x_star,y_star)"
   ]
  },
  {
   "cell_type": "markdown",
   "metadata": {},
   "source": [
    "# Test the attack against the true data set D"
   ]
  },
  {
   "cell_type": "code",
   "execution_count": null,
   "metadata": {},
   "outputs": [],
   "source": [
    "def get_predictions_and_labels(target_model, attack_model, data, label):\n",
    "    \n",
    "    ds_data = input_fn_pred(data)\n",
    "    \n",
    "    # Information we have thanks to the API (original model)\n",
    "    probas   = target_model.predict(ds_data)\n",
    "\n",
    "    # Model we have trained to make the attack\n",
    "    prediction = clf_attack.predict(probas)\n",
    "\n",
    "    # Results zipping prediction an true labels\n",
    "    result  = pd.DataFrame(zip(prediction, [label for i in range(len(probas))]), \n",
    "                           columns = (\"y_pred\", \"y\"))\n",
    "    \n",
    "    return result"
   ]
  },
  {
   "cell_type": "markdown",
   "metadata": {},
   "source": [
    "Results for images out of the training dataset"
   ]
  },
  {
   "cell_type": "code",
   "execution_count": null,
   "metadata": {},
   "outputs": [],
   "source": [
    "results_a = get_predictions_and_labels(target_model = target_model, \n",
    "                                       attack_model=clf_attack, \n",
    "                                       data=x_a, label=0)"
   ]
  },
  {
   "cell_type": "markdown",
   "metadata": {},
   "source": [
    "Results for images in the training dataset"
   ]
  },
  {
   "cell_type": "code",
   "execution_count": null,
   "metadata": {},
   "outputs": [],
   "source": [
    "results_b = get_predictions_and_labels(target_model = target_model, \n",
    "                                       attack_model=clf_attack,\n",
    "                                       data=x_b, label=1)"
   ]
  },
  {
   "cell_type": "markdown",
   "metadata": {},
   "source": [
    "Measure the accuracy of the attack"
   ]
  },
  {
   "cell_type": "code",
   "execution_count": null,
   "metadata": {
    "scrolled": true
   },
   "outputs": [],
   "source": [
    "attack_results = pd.concat([results_a, results_b]).reset_index().drop(\"index\", axis=1)"
   ]
  },
  {
   "cell_type": "code",
   "execution_count": null,
   "metadata": {
    "scrolled": true
   },
   "outputs": [],
   "source": [
    "print(\"Accuracy:\", metrics.accuracy_score(attack_results[\"y\"], attack_results[\"y_pred\"]))"
   ]
  },
  {
   "cell_type": "markdown",
   "metadata": {},
   "source": [
    "## save results"
   ]
  },
  {
   "cell_type": "code",
   "execution_count": null,
   "metadata": {},
   "outputs": [],
   "source": [
    "dataset = \"cifar10\"\n",
    "attack_model = \"XGBoost\"\n",
    "accuracy_target = target_model.evaluate(ds_xy_a, steps=200, verbose=0)[1]\n",
    "accuracy_shadow = model_shadow.evaluate(ds_prim_out, steps=200, verbose=0)[1]\n",
    "accurracy_attack = metrics.accuracy_score(attack_results[\"y\"], attack_results[\"y_pred\"])\n",
    "DP_multiplicator = 0"
   ]
  },
  {
   "cell_type": "code",
   "execution_count": null,
   "metadata": {},
   "outputs": [],
   "source": [
    "result_dict = {\n",
    "    \"dataset\" : [\"cifar10\"],\n",
    "    \"attack_model\" : [\"XGBoost\"],\n",
    "    \"accuracy_target\" : [target_model.evaluate(ds_xy_a, steps=200, verbose=0)[1]],\n",
    "    \"accuracy_shadow\" : [model_shadow.evaluate(ds_prim_out, steps=200, verbose=0)[1]],\n",
    "    \"accurracy_attack\" : [metrics.accuracy_score(attack_results[\"y\"], attack_results[\"y_pred\"])],\n",
    "    \"DP_multiplicator\" : [noise_multiplier],\n",
    "    \"droupout\" : [dropout]\n",
    "}"
   ]
  },
  {
   "cell_type": "code",
   "execution_count": null,
   "metadata": {},
   "outputs": [],
   "source": [
    "result_pd = pd.DataFrame(result_dict)\n",
    "result_pd"
   ]
  },
  {
   "cell_type": "code",
   "execution_count": null,
   "metadata": {},
   "outputs": [],
   "source": [
    "if \"results.csv\" in os.listdir(\"models\"):\n",
    "    main_pd = pd.read_csv(\"models/results.csv\", index_col=0)\n",
    "    result_pd = pd.concat([main_pd, result_pd], ignore_index=True)"
   ]
  },
  {
   "cell_type": "code",
   "execution_count": null,
   "metadata": {},
   "outputs": [],
   "source": [
    "result_pd"
   ]
  },
  {
   "cell_type": "code",
   "execution_count": null,
   "metadata": {},
   "outputs": [],
   "source": [
    "result_pd.to_csv(\"models/results.csv\")"
   ]
  }
 ],
 "metadata": {
  "environment": {
   "name": "tf22-gpu.2-2.m47",
   "type": "gcloud",
   "uri": "gcr.io/deeplearning-platform-release/tf22-gpu.2-2:m47"
  },
  "kernelspec": {
   "display_name": "tf2",
   "language": "python",
   "name": "tf2"
  },
  "language_info": {
   "codemirror_mode": {
    "name": "ipython",
    "version": 3
   },
   "file_extension": ".py",
   "mimetype": "text/x-python",
   "name": "python",
   "nbconvert_exporter": "python",
   "pygments_lexer": "ipython3",
   "version": "3.7.7"
  }
 },
 "nbformat": 4,
 "nbformat_minor": 4
}<|MERGE_RESOLUTION|>--- conflicted
+++ resolved
@@ -483,11 +483,7 @@
     "        num = return_model_num(pattern)\n",
     "        filepath = pattern.replace(\"*\", str(num))\n",
     "        model = tf.keras.models.load_model(filepath)\n",
-<<<<<<< HEAD
-    "        print(filepath)\n",
-=======
     "        print(\"\\nModel retrieved from the file : {}\\n\".format(filepath))\n",
->>>>>>> 0e864b6f
     "    \n",
     "    ####################\n",
     "    # get the optimizer#\n",
@@ -500,25 +496,16 @@
     "        optimizer = DPGradientDescentGaussianOptimizer(l2_norm_clip=1,\n",
     "                                                      noise_multiplier=noise_multiplier,\n",
     "                                                      learning_rate=learning_rate)\n",
-<<<<<<< HEAD
-    "        print(\"activation differential privacy\")\n",
-    "    else:\n",
-    "        optimizer = SGD(lr=learning_rate, momentum=0.9)\n",
-=======
     "        print(\"Activation differential privacy, noise multiplier = {}\\n\".format(noise_multiplier))\n",
     "    else:\n",
     "        optimizer = SGD(lr=learning_rate)\n",
->>>>>>> 0e864b6f
     "    \n",
     "    ####################\n",
     "    # compile the model#\n",
     "    ####################\n",
-<<<<<<< HEAD
-=======
     "    print(\"Manual compilation of the model\")\n",
     "    print(\"Optimizer : {}\".format(optimizer))\n",
     "    print(\"Learning rate : {}\".format(learning_rate))\n",
->>>>>>> 0e864b6f
     "    model.compile(loss=tf.keras.losses.SparseCategoricalCrossentropy(from_logits=True),\n",
     "                  optimizer=optimizer,\n",
     "                  metrics=['sparse_categorical_accuracy'])\n",
